--- conflicted
+++ resolved
@@ -1,10 +1,6 @@
 {
 	"name": "lpyth-server",
-<<<<<<< HEAD
-	"description": "LPython language server implementation in node.",
-=======
-	"description": "LPython Language Server in node.",
->>>>>>> ada00035
+	"description": "LPython Language Server in node",
 	"version": "1.0.0",
 	"author": "Ankita Sharma",
 	"license": "MIT",
